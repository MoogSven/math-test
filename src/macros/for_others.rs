// Copyright © 2023 Marvin Beckmann, Marcel Luca Schmidt
//
// This file is part of qFALL-math.
//
// qFALL-math is free software: you can redistribute it and/or modify it under
// the terms of the Mozilla Public License Version 2.0 as published by the
// Mozilla Foundation. See <https://mozilla.org/en-US/MPL/2.0/>.

//! This module implements macros which are used to explicitly implement
//! traits taking input of one of our types. These types can be constructed
//! from other values. These macros will implement the trait for the other types.
//!
//! Example:
//! [`Z`](crate::integer::Z) implements the [`From`] trait for
//! [`i8`], [`i16`], ... -> hence it is be beneficial if one
//! does not have to first create a [`Z`](crate::integer::Z), but if one can directly
//! pass the value to other functions taking in a [`Z`](crate::integer::Z). These macros
//! shall implement the traits for the other types as well.

/// Implements a specified trait using implicit conversions to a bridge type.
/// Several traits are already supported:
///
/// - [`Distance`](crate::traits::Distance) with the signature
/// `($out_type, $type, Distance for $source_type)`
/// - [`Evaluate`](crate::traits::Evaluate) with the signature
<<<<<<< HEAD
/// `($bridge_type, $output_type, $type, Evaluate for $source_type)`
=======
/// `($bridge_type, $output_type, $type, Evaluate for $source_type:ident)`
/// - [`Gcd`](crate::traits::Gcd) with signature
/// `($out_type, $type, Gcd for $source_type)`
/// - [`Lcm`](crate::traits::Lcm) with the signature
/// `($out_type, $type, Lcm for $source_type)`
/// - [`Pow`](crate::traits::Pow) with the signature
/// `($bridge_type, $type, Pow for $source_type)`
>>>>>>> f1bd742e
/// - [`SetCoefficient`](crate::traits::SetCoefficient) with the signature
/// `($bridge_type, $type, SetCoefficient for $source_type)`
/// - [`SetEntry`](crate::traits::SetEntry) with the signature
/// `($bridge_type, $type, SetEntry for $source_type)`
/// - ['Mul'](std::ops::Mul) with signatures
<<<<<<< HEAD
/// `($bridge_type, $type, Mul Matrix for $source_type)` and
/// `($bridge_type, $type, Mul Scalar for $source_type)`
=======
/// `($bridge_type:ident, $type:ident, Mul Matrix for $source_type:ident)` and
/// `($bridge_type:ident, $type:ident, Mul Scalar for $source_type:ident)`
/// /// - [`Xgcd`](crate::traits::Xgcd) with signature
/// `($out_type, $type, Xgcd for $source_type)`
>>>>>>> f1bd742e
///
/// # Examples
/// ```compile_fail
/// implement_for_others!(Z, Z, Distance for u8 u16 u32 u64 i8 i16 i32 i64 Modulus Zq);
/// implement_for_others!(Z, Z, PolyOverZ, Evaluate for u8 u16 u32 u64 i8 i16 i32 i64);
/// implement_for_others!(Z, PolyOverZ, SetCoefficient for i8 i16 i32 i64 u8 u16 u32 u64);
/// implement_for_others!(Z, MatZq, SetEntry for i8 i16 i32 i64 u8 u16 u32 u64);
/// implement_for_others!(Z, MatZ, Mul Matrix for i8 i16 i32 i64 u8 u16 u32 u64);
/// implement_for_others!(Z, i8 i16 i32 i64 u8 u16 u32 u64, Mul Scalar for MatZ);
/// implement_for_others!(Z, Z, Lcm for i8 i16 i32 i64 u8 u16 u32 u64);
/// implement_for_others!(Z, Zq, Pow for u8 u16 u32 u64 i8 i16 i32 i64);
/// implement_for_others!(Z, Z, Gcd for u8 u16 u32 u64 i8 i16 i32 i64);
/// implement_for_others!(Z, Z, Xgcd for u8 u16 u32 u64 i8 i16 i32 i64);
/// ```
macro_rules! implement_for_others {
    // [`Evaluate`] trait
    ($bridge_type:ident, $output_type:ident, $type:ident, Evaluate for $($source_type:ident)*) => {
        $(impl Evaluate<$source_type, $output_type> for $type {
            paste::paste! {
                #[doc = "Documentation can be found at [`" $type "::evaluate`]. Implicitly converts [`" $source_type "`] into [`" $bridge_type "`]."]
            fn evaluate(
                &self,
                other: $source_type
            ) -> $output_type {
                self.evaluate(&$bridge_type::from(other))
            }
            }
        })*
    };

    // [`SetCoefficient`] trait
    ($bridge_type:ident, $type:ident, SetCoefficient for $($source_type:ident)*) => {
        $(impl SetCoefficient<$source_type> for $type {
            paste::paste! {
                #[doc = "Documentation can be found at [`" $type "::set_coeff`]. Implicitly converts [`" $source_type "`] into [`" $bridge_type "`]."]
            fn set_coeff(
                &mut self,
                index: impl TryInto<i64> + Display + Copy,
                value: $source_type,
            ) -> Result<(), MathError> {
                self.set_coeff(index, $bridge_type::from(value))
            }
            }
        })*
    };

    // [`SetEntry`] trait
    ($bridge_type:ident, $type:ident, SetEntry for $($source_type:ident)*) => {
        $(impl SetEntry<$source_type> for $type {
            paste::paste! {
                #[doc = "Documentation can be found at [`" $type "::set_entry`]. Implicitly converts [`" $source_type "`] into [`" $bridge_type "`]."]
            fn set_entry(
                &mut self,
                row: impl TryInto<i64> + Display + Copy,
                column: impl TryInto<i64> + Display + Copy,
                value: $source_type,
            ) -> Result<(), MathError> {
                self.set_entry(row, column, $bridge_type::from(value))
            }
            }
        })*
    };

    // [`Mul`] trait scalar
    ($bridge_type:ident, $type:ident, Mul Scalar for $($source_type:ident)*) => {
        $(impl Mul<$source_type> for $type {
            type Output = $type;
            paste::paste! {
                #[doc = "Documentation can be found at [`" $type "::set_entry`]."]
                fn mul(self, scalar: $source_type) -> Self::Output {
                    self.mul($bridge_type::from(scalar))
                }
            }
        })*

        $(impl Mul<$type> for $source_type {
            type Output = $type;
            paste::paste! {
                #[doc = "Documentation can be found at [`" $type "::set_entry`]."]
                fn mul(self, matrix: $type) -> Self::Output {
                    matrix.mul($bridge_type::from(self))
                }
            }
        })*
    };

<<<<<<< HEAD
    // [`Distance`] trait
    ($out_type:ident, $type:ident, Distance for $($source_type:ident)*) => {
        $(impl Distance<$source_type> for $type {
            type Output = $out_type;
            paste::paste! {
                #[doc = "Documentation can be found at [`" $type "::distance`]. Implicitly converts [`" $source_type "`] into [`" $type "`]."]
            fn distance(
                &self,
                other: $source_type,
            ) -> $out_type {
                self.distance(&$type::from(other))
=======
    // [`Lcm`] trait
    ($out_type:ident, $type:ident, Lcm for $($source_type:ident)*) => {
        $(impl Lcm<$source_type> for $type {
            type Output = $out_type;
            paste::paste! {
                #[doc = "Documentation can be found at [`" $type "::lcm`]. Implicitly converts [`" $source_type "`] into [`" $type "`]."]
            fn lcm(&self,other: $source_type) -> Self::Output {
                self.lcm(&$type::from(other))
            }
            }
        })*
    };

    // [`Pow`] trait
    ($bridge_type:ident, $type:ident, Pow for $($source_type:ident)*) => {
        $(impl Pow<$source_type> for $type {
            type Output = $type;
            paste::paste! {
                #[doc = "Documentation can be found at [`" $type "::pow`]. Implicitly converts [`" $source_type "`] into [`" $bridge_type "`]."]
                fn pow(&self, exp: $source_type) -> Result<Self::Output, MathError> {
                    self.pow(&$bridge_type::from(exp))
                }
                }
        })*
    };

    // [`Gcd`] trait
    ($out_type:ident, $type:ident, Gcd for $($source_type:ident)*) => {
        $(impl Gcd<$source_type> for $type {
            type Output = $out_type;
            paste::paste! {
                #[doc = "Documentation can be found at [`" $type "::gcd`]. Implicitly converts [`" $source_type "`] into [`" $type "`]."]
            fn gcd(
                &self,
                other: $source_type,
            ) -> Self::Output {
                self.gcd(&$type::from(other))
            }
            }
        })*
    };

    // [`Xgcd`] trait
    ($out_type:ident, $type:ident, Xgcd for $($source_type:ident)*) => {
        $(impl Xgcd<$source_type> for $type {
            type Output = ($out_type, $out_type, $out_type);
            paste::paste! {
                #[doc = "Documentation can be found at [`" $type "::xgcd`]. Implicitly converts [`" $source_type "`] into [`" $type "`]."]
            fn xgcd(
                &self,
                other: $source_type,
            ) -> Self::Output {
                self.xgcd(&$type::from(other))
>>>>>>> f1bd742e
            }
            }
        })*
    };
}

pub(crate) use implement_for_others;

/// Implements a specified trait for a owned input using the traits
/// implementation for a borrowed input.
/// Several traits are already supported:
///
/// - [`Distance`](crate::traits::Distance) with the signature
/// `($out_type, $type, Distance)`
/// - [`Evaluate`](crate::traits::Evaluate) with the signature
<<<<<<< HEAD
/// `($bridge_type, $output_type, $type, Evaluate)`
=======
/// `($bridge_type, $output_type, $type, Evaluate for $source_type:ident)`
/// - [`Gcd`](crate::traits::Gcd) with signature
/// `($out_type, $type, Gcd)`
/// - [`Lcm`](crate::traits::Lcm) with the signature
/// `($out_type, $type, Lcm)`
/// - [`Pow`](crate::traits::Pow) with the signature
/// `($bridge_type, $type, Pow)`
>>>>>>> f1bd742e
/// - [`SetCoefficient`](crate::traits::SetCoefficient) with the signature
/// `($bridge_type, $type, SetCoefficient)`
/// - [`SetEntry`](crate::traits::SetEntry) with the signature
<<<<<<< HEAD
/// `($bridge_type, $type, SetCoefficient)`
=======
/// `($bridge_type, $type, SetCoefficient for $source_type:ident)`
/// - [`Xgcd`](crate::traits::Xgcd) with signature
/// `($out_type, $type, Xgcd)`
>>>>>>> f1bd742e
///
/// # Examples
/// ```compile_fail
/// implement_for_owned!(Q, Q, PolyOverQ, Evaluate);
/// implement_for_owned!(Z, PolyOverZ, SetCoefficient);
/// implement_for_owned!(Z, MatZq, SetEntry);
<<<<<<< HEAD
/// implement_for_owned!(Z, Z, Distance);
=======
/// implement_for_owned!(Z, Z, Lcm);
/// implement_for_owned!(Z, Zq, Pow);
/// implement_for_owned!(Z, Z, Gcd);
/// implement_for_owned!(Z, Z, Xgcd);
>>>>>>> f1bd742e
/// ```
macro_rules! implement_for_owned {
    // [`Evaluate`] trait
    ($source_type:ident, $output_type:ident, $type:ident, Evaluate) => {
        impl Evaluate<$source_type, $output_type> for $type {
            paste::paste! {
                #[doc = "Documentation can be found at [`" $type "::evaluate`]."]
            fn evaluate(
                &self,
                value: $source_type
            ) -> $output_type {
                self.evaluate(&value)
            }
            }
        }
    };

    // [`SetCoefficient`] trait
    ($source_type:ident, $type:ident, SetCoefficient) => {
        impl SetCoefficient<$source_type> for $type {
            paste::paste! {
                #[doc = "Documentation can be found at [`" $type "::set_coeff`]."]
            fn set_coeff(
                &mut self,
                index: impl TryInto<i64> + Display + Copy,
                value: $source_type,
            ) -> Result<(), MathError> {
                self.set_coeff(index, &value)
            }
            }
        }
    };

    // [`SetEntry`] trait
    ($source_type:ident, $type:ident, SetEntry) => {
        impl SetEntry<$source_type> for $type {
            paste::paste! {
                #[doc = "Documentation can be found at [`" $type "::set_entry`]."]
            fn set_entry(
                &mut self,
                row: impl TryInto<i64> + Display + Copy,
                column: impl TryInto<i64> + Display + Copy,
                value: $source_type,
            ) -> Result<(), MathError> {
                self.set_entry(row, column, &value)
            }
            }
        }
    };

<<<<<<< HEAD
    // [`Distance`] trait
    ($out_type:ident, $type:ident, Distance) => {
        impl Distance<$type> for $type {
            type Output = $out_type;
            paste::paste! {
                #[doc = "Documentation can be found at [`" $type "::distance`]."]
            fn distance(
                &self,
                other: $type,
            ) -> Self::Output {
                self.distance(&other)
=======
    // [`Lcm`] trait
    ($out_type:ident, $type:ident, Lcm) => {
        impl Lcm<$type> for $type {
            type Output = $out_type;
            paste::paste! {
                #[doc = "Documentation can be found at [`" $type "::lcm`]."]
            fn lcm(
                &self,
                other: $type,
            ) -> Self::Output {
                self.lcm(&other)
            }
            }
        }
    };

    // [`Pow`] trait
    ($source_type:ident, $type:ident, Pow) => {
        impl Pow<$source_type> for $type {
            type Output = $type;
            paste::paste! {
                #[doc = "Documentation can be found at [`" $type "::pow`]."]
            fn pow(
                &self,
                exp: $source_type,
            ) -> Result<Self::Output, MathError> {
                self.pow(&exp)
            }
            }
        }
    };

    // [`Gcd`] trait
    ($out_type:ident, $type:ident, Gcd) => {
        impl Gcd<$type> for $type {
            type Output = $out_type;
            paste::paste! {
                #[doc = "Documentation can be found at [`" $type "::gcd`]."]
            fn gcd(
                &self,
                other: $type,
            ) -> Self::Output {
                self.gcd(&other)
            }
            }
        }
    };

    // [`Xgcd`] trait
    ($out_type:ident, $type:ident, Xgcd) => {
        impl Xgcd<$type> for $type {
            type Output = ($out_type, $out_type, $out_type);
            paste::paste! {
                #[doc = "Documentation can be found at [`" $type "::xgcd`]."]
            fn xgcd(
                &self,
                other: $type,
            ) -> Self::Output {
                self.xgcd(&other)
>>>>>>> f1bd742e
            }
            }
        }
    };
}

pub(crate) use implement_for_owned;<|MERGE_RESOLUTION|>--- conflicted
+++ resolved
@@ -23,31 +23,24 @@
 /// - [`Distance`](crate::traits::Distance) with the signature
 /// `($out_type, $type, Distance for $source_type)`
 /// - [`Evaluate`](crate::traits::Evaluate) with the signature
-<<<<<<< HEAD
 /// `($bridge_type, $output_type, $type, Evaluate for $source_type)`
-=======
-/// `($bridge_type, $output_type, $type, Evaluate for $source_type:ident)`
+/// - [`Distance`](crate::traits::Distance) with the signature
+/// `($bridge_type, $output_type, $type, Evaluate for $source_type)`
 /// - [`Gcd`](crate::traits::Gcd) with signature
 /// `($out_type, $type, Gcd for $source_type)`
 /// - [`Lcm`](crate::traits::Lcm) with the signature
 /// `($out_type, $type, Lcm for $source_type)`
 /// - [`Pow`](crate::traits::Pow) with the signature
 /// `($bridge_type, $type, Pow for $source_type)`
->>>>>>> f1bd742e
 /// - [`SetCoefficient`](crate::traits::SetCoefficient) with the signature
 /// `($bridge_type, $type, SetCoefficient for $source_type)`
 /// - [`SetEntry`](crate::traits::SetEntry) with the signature
 /// `($bridge_type, $type, SetEntry for $source_type)`
 /// - ['Mul'](std::ops::Mul) with signatures
-<<<<<<< HEAD
 /// `($bridge_type, $type, Mul Matrix for $source_type)` and
 /// `($bridge_type, $type, Mul Scalar for $source_type)`
-=======
-/// `($bridge_type:ident, $type:ident, Mul Matrix for $source_type:ident)` and
-/// `($bridge_type:ident, $type:ident, Mul Scalar for $source_type:ident)`
 /// /// - [`Xgcd`](crate::traits::Xgcd) with signature
 /// `($out_type, $type, Xgcd for $source_type)`
->>>>>>> f1bd742e
 ///
 /// # Examples
 /// ```compile_fail
@@ -134,7 +127,6 @@
         })*
     };
 
-<<<<<<< HEAD
     // [`Distance`] trait
     ($out_type:ident, $type:ident, Distance for $($source_type:ident)*) => {
         $(impl Distance<$source_type> for $type {
@@ -146,7 +138,11 @@
                 other: $source_type,
             ) -> $out_type {
                 self.distance(&$type::from(other))
-=======
+            }
+            }
+        })*
+    };
+
     // [`Lcm`] trait
     ($out_type:ident, $type:ident, Lcm for $($source_type:ident)*) => {
         $(impl Lcm<$source_type> for $type {
@@ -200,7 +196,6 @@
                 other: $source_type,
             ) -> Self::Output {
                 self.xgcd(&$type::from(other))
->>>>>>> f1bd742e
             }
             }
         })*
@@ -216,41 +211,32 @@
 /// - [`Distance`](crate::traits::Distance) with the signature
 /// `($out_type, $type, Distance)`
 /// - [`Evaluate`](crate::traits::Evaluate) with the signature
-<<<<<<< HEAD
 /// `($bridge_type, $output_type, $type, Evaluate)`
-=======
-/// `($bridge_type, $output_type, $type, Evaluate for $source_type:ident)`
+/// - [`Distance`](crate::traits::Distance) with the signature
+/// `($bridge_type, $output_type, $type, Evaluate for $source_type)`
 /// - [`Gcd`](crate::traits::Gcd) with signature
 /// `($out_type, $type, Gcd)`
 /// - [`Lcm`](crate::traits::Lcm) with the signature
 /// `($out_type, $type, Lcm)`
 /// - [`Pow`](crate::traits::Pow) with the signature
 /// `($bridge_type, $type, Pow)`
->>>>>>> f1bd742e
 /// - [`SetCoefficient`](crate::traits::SetCoefficient) with the signature
 /// `($bridge_type, $type, SetCoefficient)`
 /// - [`SetEntry`](crate::traits::SetEntry) with the signature
-<<<<<<< HEAD
 /// `($bridge_type, $type, SetCoefficient)`
-=======
-/// `($bridge_type, $type, SetCoefficient for $source_type:ident)`
 /// - [`Xgcd`](crate::traits::Xgcd) with signature
 /// `($out_type, $type, Xgcd)`
->>>>>>> f1bd742e
 ///
 /// # Examples
 /// ```compile_fail
 /// implement_for_owned!(Q, Q, PolyOverQ, Evaluate);
 /// implement_for_owned!(Z, PolyOverZ, SetCoefficient);
 /// implement_for_owned!(Z, MatZq, SetEntry);
-<<<<<<< HEAD
 /// implement_for_owned!(Z, Z, Distance);
-=======
 /// implement_for_owned!(Z, Z, Lcm);
 /// implement_for_owned!(Z, Zq, Pow);
 /// implement_for_owned!(Z, Z, Gcd);
 /// implement_for_owned!(Z, Z, Xgcd);
->>>>>>> f1bd742e
 /// ```
 macro_rules! implement_for_owned {
     // [`Evaluate`] trait
@@ -301,7 +287,6 @@
         }
     };
 
-<<<<<<< HEAD
     // [`Distance`] trait
     ($out_type:ident, $type:ident, Distance) => {
         impl Distance<$type> for $type {
@@ -313,7 +298,11 @@
                 other: $type,
             ) -> Self::Output {
                 self.distance(&other)
-=======
+            }
+            }
+        }
+    };
+
     // [`Lcm`] trait
     ($out_type:ident, $type:ident, Lcm) => {
         impl Lcm<$type> for $type {
@@ -373,7 +362,6 @@
                 other: $type,
             ) -> Self::Output {
                 self.xgcd(&other)
->>>>>>> f1bd742e
             }
             }
         }
