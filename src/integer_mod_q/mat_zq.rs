--- conflicted
+++ resolved
@@ -18,11 +18,8 @@
 mod serialize;
 mod set;
 mod to_string;
-<<<<<<< HEAD
 mod transpose;
-=======
 mod vector;
->>>>>>> c3dddd3d
 
 /// [`MatZq`] is a matrix with entries of type [`Zq`](crate::integer_mod_q::Zq).
 ///
