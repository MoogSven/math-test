--- conflicted
+++ resolved
@@ -1,10 +1,5 @@
-<<<<<<< HEAD
 //! `MatZq` is a type of matrix with integer entries of arbitrary length modulo `q`.
-//! This implementation uses the [Flint](https://flintlib.org/) library.
-=======
-//! `MatZq` is a type of matrix with entries is `Zq`.
 //! This implementation uses the [FLINT](https://flintlib.org/) library.
->>>>>>> edce579c
 
 use flint_sys::fmpz_mod_mat::fmpz_mod_mat_struct;
 
