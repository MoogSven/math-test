//! This module contains this crate's error enum. This enum can hold all sorts
//! of errors occurring in this crate s.t. error propagation is simple for
//! developers of this crate and all sorts of thrown errors and error types can
//! be easily found and accessed by developers using this crate. Furthermore,
//! the actual errors are wrapped s.t. all information about the error can be
//! unwrapped again.

use std::{ffi::NulError, num::ParseIntError};
use thiserror::Error;

/// [`MathError`] defines this crate's error enum, which can hold all sorts of
/// errors occurring in this crate.
///
/// Possible entries:
/// - `DivisionByZeroError` is thrown if it is tried to perform a division by `0`
/// - `InvalidIntToModulus` is thrown if an integer is provided, which is not greater than zero
/// - `InvalidMatrix` is thrown if an invalid string input of a matrix is given
/// - `InvalidStringToCStringInput` is thrown if an invalid string is given to
/// construct a [`CString`](std::ffi::CString)
/// - `InvalidStringToIntInput` is thrown if an invalid string is given to
/// construct an integer.
/// - `InvalidStringToMatZInput` is thrown if an invalid string is given to
/// construct a Matrix of [`MatZ`](crate::integer::MatZ)
/// - `InvalidStringToModulusInput` is thrown if an invalid string is given to
/// construct a modulus.
/// - `InvalidStringToPolyInput` is thrown if an invalid string is given to
/// construct a polynomial
/// - `InvalidStringToPolyMissingWhiteSpace` is thrown if an invalid string
/// is given to construct a polynomial which did not contain two whitespaces
/// - `InvalidStringToPolyModulusInput` is thrown if an invalid string is given
/// to construct a [`PolyOverZq`](crate::integer_mod_q::PolyOverZq), i.e. it is
/// not formatted correctly.
/// - `InvalidStringToQInput` is thrown if an invalid string is given to
/// construct a [`Q`](crate::rational::Q)
/// - `InvalidStringToZInput` is thrown if an invalid string is given to
/// construct a [`Z`](crate::integer::Z)
<<<<<<< HEAD
/// - `InvalidStringToZqInput` is thrown if an invalid string is given to
/// construct a [`Zq`](crate::integer_mod_q::Zq)
=======
/// - `NotPrime` is thrown if a provided integer is not prime
>>>>>>> 847943fa
/// - `OutOfBounds` is thrown if a provided index is not in a desired range
///
/// # Example
/// ```
/// use math::error::MathError;
///
/// fn parse_string_to_int() -> Result<(), MathError> {
///     let text = "abc".to_owned();
///     let i: i32 = text.parse::<i32>()?;
///     return Ok(());
/// }
/// ```
#[derive(Error, Debug)]
pub enum MathError {
    /// division by zero error
    #[error("the division by zero is not possible {0}")]
    DivisionByZeroError(String),
    /// parse int to modulus error
    #[error(
        "invalid integer input to parse to a modulus {0}. \
        The value must be larger than 0."
    )]
    InvalidIntToModulus(String),
    /// invalid Matrix input error
    #[error("invalid Matrix. {0}")]
    InvalidMatrix(String),
    /// parse string to [`CString`](std::ffi::CString) error
    #[error("invalid string input to parse to CString {0}")]
    InvalidStringToCStringInput(#[from] NulError),
    /// parse string to int error
    #[error("invalid string input to parse to int {0}")]
    InvalidStringToIntInput(#[from] ParseIntError),
    /// parse string to [`MatZ`](crate::integer::MatZ) error
    #[error("invalid string input to parse to MatZ {0}")]
    InvalidStringToMatZInput(String),
    /// parse string to modulus error
    #[error(
        "invalid string input to parse to a modulus {0}. \
        The format must be '[0-9]+' and not all zeros."
    )]
    InvalidStringToModulusInput(String),
    /// parse string to poly error
    #[error(
        "invalid string input to parse to polynomial {0}\nThe format must 
        be '[#number of coefficients]  [0th coefficient] [1st coefficient] ...'. 
        Note that the after the number of coefficients, there are two 
        whitespace."
    )]
    InvalidStringToPolyInput(String),
    /// parse string to poly error with missing whitespace
    #[error(
        "invalid string input to parse to polynomial {0}
        The string did not contain two whitespace at the start. Please note, 
        that there have to two whitespace between number of coefficients 
        and the first coefficient"
    )]
    InvalidStringToPolyMissingWhitespace(String),
    /// parse string to poly with modulus error
    #[error(
        "invalid string input to parse to polynomial mod q {0}.
        The format must \
        be '[#number of coefficients]  [0th coefficient] [1st coefficient] ... \
        mod [modulus]'. 
        Note that the after the number of coefficients, there are two \
        whitespaces."
    )]
    InvalidStringToPolyModulusInput(String),
    /// parse string to [`Q`](crate::rational::Q) error
    #[error("invalid string input to parse to Q {0}")]
    InvalidStringToQInput(String),
    /// parse string to [`Z`](crate::integer::Z) error
    #[error("invalid string input to parse to Z {0}")]
    InvalidStringToZInput(String),
<<<<<<< HEAD
    /// parse string to [`Zq`](crate::integer_mod_q::Zq) error
    #[error("invalid string input to parse to Zq {0}")]
    InvalidStringToZqInput(String),
=======
    /// if an integer or modulus is not prime
    #[error("invalid integer. The integer has to be prime and the provided value is {0}")]
    NotPrime(String),
>>>>>>> 847943fa
    /// if a provided index is out of bounds
    #[error(
        "invalid index submitted. The index is out of bounds.
        The index has to {0}, and the provided value is {1}"
    )]
    OutOfBounds(String, String),
}<|MERGE_RESOLUTION|>--- conflicted
+++ resolved
@@ -34,12 +34,9 @@
 /// construct a [`Q`](crate::rational::Q)
 /// - `InvalidStringToZInput` is thrown if an invalid string is given to
 /// construct a [`Z`](crate::integer::Z)
-<<<<<<< HEAD
 /// - `InvalidStringToZqInput` is thrown if an invalid string is given to
 /// construct a [`Zq`](crate::integer_mod_q::Zq)
-=======
 /// - `NotPrime` is thrown if a provided integer is not prime
->>>>>>> 847943fa
 /// - `OutOfBounds` is thrown if a provided index is not in a desired range
 ///
 /// # Example
@@ -113,15 +110,12 @@
     /// parse string to [`Z`](crate::integer::Z) error
     #[error("invalid string input to parse to Z {0}")]
     InvalidStringToZInput(String),
-<<<<<<< HEAD
     /// parse string to [`Zq`](crate::integer_mod_q::Zq) error
     #[error("invalid string input to parse to Zq {0}")]
     InvalidStringToZqInput(String),
-=======
     /// if an integer or modulus is not prime
     #[error("invalid integer. The integer has to be prime and the provided value is {0}")]
     NotPrime(String),
->>>>>>> 847943fa
     /// if a provided index is out of bounds
     #[error(
         "invalid index submitted. The index is out of bounds.
