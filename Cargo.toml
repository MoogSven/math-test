[package]
name = "math"
version = "0.1.0"
edition = "2021"

# See more keys and their definitions at https://doc.rust-lang.org/cargo/reference/manifest.html

[dependencies]
flint-sys = "0.7.2"
<<<<<<< HEAD
thiserror = "1.0"
paste = "1.0.11"
=======
libc = "0.2.139"
thiserror = "1.0"
>>>>>>> 5e2d560c
<|MERGE_RESOLUTION|>--- conflicted
+++ resolved
@@ -7,10 +7,6 @@
 
 [dependencies]
 flint-sys = "0.7.2"
-<<<<<<< HEAD
-thiserror = "1.0"
-paste = "1.0.11"
-=======
 libc = "0.2.139"
 thiserror = "1.0"
->>>>>>> 5e2d560c
+paste = "1.0.11"